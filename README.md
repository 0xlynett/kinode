--- conflicted
+++ resolved
@@ -151,23 +151,6 @@
 - `kill <process-id>`: terminate a running process. This will bypass any restart behavior–use judiciously.
     - Example: `kill chess:chess:sys`
 - `m <address> '<json>'`: send an inter-process message. <address> is formatted as <node>@<process_id>. <process_id> is formatted as <process_name>:<package_name>:<publisher_node>. JSON containing spaces must be wrapped in single-quotes (`''`).
-<<<<<<< HEAD
-  - Example: `m our@eth:distro:sys "SetPublic" -a 5`
-  - the '-a' flag is used to expect a response with a given timeout
-  - `our` will always be interpolated by the system as your node's name
-- `hi <name> <string>`: send a text message to another node's command line.
-  - Example: `hi ben.os hello world`
-- `top <process_id>`: display kernel debugging info about a process. Leave the process ID blank to display info about all processes and get the total number of running processes.
-  - Example: `top net:distro:sys`
-  - Example: `top`
-- `cat <vfs-file-path>`: print the contents of a file in the terminal
-  - Example: `cat /terminal:sys/pkg/scripts.json`
-- `echo <text>`: print `text` to the terminal
-  - Example: `echo foo`
-- `net_diagnostics`: print some useful networking diagnostic data
-- `peers`: print the peers the node currently hold connections with
-- `peer <name>`: print the peer's PKI info, if it exists
-=======
     - Example: `m our@eth:distro:sys "SetPublic" -a 5`
     - the '-a' flag is used to expect a response with a given timeout
     - `our` will always be interpolated by the system as your node's name
@@ -177,7 +160,6 @@
 - `top <process_id>`: display kernel debugging info about a process. Leave the process ID blank to display info about all processes and get the total number of running processes.
     - Example: `top net:distro:sys`
     - Example: `top`
->>>>>>> 1b47e397
 
 ## Running as a Docker container
 
