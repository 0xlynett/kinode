cargo_component_bindings::generate!();

use bindings::{
    component::uq_process::types::*, get_capability, get_payload, print_to_terminal, receive,
    send_request, send_response, Guest,
};
use serde::{Deserialize, Serialize};
use std::collections::HashSet;

#[allow(dead_code)]
mod kernel_types;
use kernel_types as kt;

#[allow(dead_code)]
mod process_lib;

struct Component;

#[derive(Debug, Serialize, Deserialize)]
pub enum AppTrackerRequest {
    New { package: String },
    Install { package: String },
}

#[derive(Debug, Serialize, Deserialize)]
pub enum ApptrackerResponse {
    New { package: String },
    Install { package: String },
    Error { error: String },
}

#[derive(Debug, Serialize, Deserialize)]
pub struct PackageManifestEntry {
    pub process_name: String,
    pub process_wasm_path: String,
    pub on_panic: kt::OnPanic,
    pub request_networking: bool,
    pub request_messaging: Vec<String>,
    pub grant_messaging: Vec<String>, // special logic for the string "all": makes process public
}

fn parse_command(our: &Address, request_string: String) -> anyhow::Result<ApptrackerResponse> {
    match serde_json::from_str(&request_string)? {
        AppTrackerRequest::New { package } => {
            let Some(payload) = get_payload() else {
                return Err(anyhow::anyhow!("no payload"));
            };

            let vfs_address = Address {
                node: our.node.clone(),
                process: ProcessId::from_str("vfs:sys:uqbar").unwrap(),
            };

            let _ = process_lib::send_and_await_response(
                &vfs_address,
                false,
                Some(
                    serde_json::to_string(&kt::VfsRequest {
                        drive: package.clone(),
                        action: kt::VfsAction::New,
                    })
                    .unwrap(),
                ),
                None,
                None,
                5,
            )?;

            // add zip bytes
            let _ = process_lib::send_and_await_response(
                &vfs_address,
                true,
                Some(
                    serde_json::to_string(&kt::VfsRequest {
                        drive: package.clone(),
                        action: kt::VfsAction::Add {
                            full_path: package.clone().into(),
                            entry_type: kt::AddEntryType::ZipArchive,
                        },
                    })
                    .unwrap(),
                ),
                None,
                Some(&payload),
                5,
            )?;
            Ok(ApptrackerResponse::New { package })
        }
        AppTrackerRequest::Install { package } => {
            let vfs_address = Address {
                node: our.node.clone(),
                process: ProcessId::from_str("vfs:sys:uqbar").unwrap(),
            };

            let _ = process_lib::send_and_await_response(
                &vfs_address,
                false,
                Some(
                    serde_json::to_string(&kt::VfsRequest {
                        drive: package.clone(),
                        action: kt::VfsAction::GetEntry("/manifest.json".into()),
                    })
                    .unwrap(),
                ),
                None,
                None,
                5,
            )?;
            let Some(payload) = get_payload() else {
                return Err(anyhow::anyhow!("no payload"));
            };
            let manifest = String::from_utf8(payload.bytes)?;
            let manifest = serde_json::from_str::<Vec<PackageManifestEntry>>(&manifest).unwrap();

            for entry in manifest {
                let path = if entry.process_wasm_path.starts_with("/") {
                    entry.process_wasm_path
                } else {
                    format!("/{}", entry.process_wasm_path)
                };

                let (_, hash_response) = process_lib::send_and_await_response(
                    &vfs_address,
                    false,
                    Some(
                        serde_json::to_string(&kt::VfsRequest {
                            drive: package.clone(),
                            action: kt::VfsAction::GetHash(path.clone()),
                        })
                        .unwrap(),
                    ),
                    None,
                    None,
                    5,
                )?;

                let Message::Response((Response { ipc: Some(ipc), .. }, _)) = hash_response else {
                    return Err(anyhow::anyhow!("bad vfs response"));
                };
                let kt::VfsResponse::GetHash(Some(hash)) = serde_json::from_str(&ipc).unwrap() else {
                    return Err(anyhow::anyhow!("no hash in vfs"));
                };

                // build initial caps
                let mut initial_capabilities: HashSet<kt::SignedCapability> = HashSet::new();
                if entry.request_networking {
                    let Some(networking_cap) = get_capability(
                        &Address {
                            node: our.node.clone(),
                            process: ProcessId::from_str("kernel:sys:uqbar").unwrap(),
                        },
                        &"\"network\"".to_string(),
                    ) else {
                        return Err(anyhow::anyhow!("app_tracker: no net cap"));
                    };
                    initial_capabilities.insert(kt::de_wit_signed_capability(networking_cap));
                }
                let Some(read_cap) = get_capability(
                    &vfs_address.clone(),
                    &serde_json::to_string(&serde_json::json!({
                        "kind": "read",
                        "drive": package,
                    })).unwrap(),
                ) else {
                    return Err(anyhow::anyhow!("app_tracker: no read cap"));
                };
                initial_capabilities.insert(kt::de_wit_signed_capability(read_cap));
                let Some(write_cap) = get_capability(
                    &vfs_address.clone(),
                    &serde_json::to_string(&serde_json::json!({
                        "kind": "write",
                        "drive": package,
                    })).unwrap(),
                ) else {
                    return Err(anyhow::anyhow!("app_tracker: no write cap"));
                };
                initial_capabilities.insert(kt::de_wit_signed_capability(write_cap));
                let mut public = false;

                let entry_process_id = match ProcessId::from_str(
                    &[entry.process_name.clone(), ":".into(), package.clone()].concat(),
                ) {
                    Ok(process_id) => process_id,
                    Err(_) => {
                        return Err(anyhow::anyhow!("app_tracker: invalid process id!"));
                    }
                };

                // let Some(messaging_cap) = get_capability(
                //     &Address {
                //         node: our.node.clone(),
                //         process: entry_process_id,
                //     },
                //     &"\"messaging\"".into()
                // ) else {
                //     return Err(anyhow::anyhow!(
                //         "app_tracker: no messaging cap for {} to give away!",
                //         entry.process_name,
                //     ));
                // };
                // for process_name in &entry.grant_messaging {
                //     if process_name == "all" {
                //         public = true;
                //         continue;
                //     }
                //     let Ok(parsed_process_id) = ProcessId::from_str(&process_name) else {
                //         // TODO handle arbitrary caps here
                //         continue;
                //     };
                //     bindings::share_capability(&parsed_process_id, &messaging_cap);
                // }

                for process_name in &entry.request_messaging {
                    let Ok(parsed_process_id) = ProcessId::from_str(&process_name) else {
                        // TODO handle arbitrary caps here
                        continue;
                    };
                    let Some(messaging_cap) = get_capability(
                        &Address {
                            node: our.node.clone(),
                            process: parsed_process_id.clone(),
                        },
                        &"\"messaging\"".into()
                    ) else {
                        print_to_terminal(0, &format!("app_tracker: no cap for {} to give away!", process_name));
                        continue;
                    };
                    initial_capabilities.insert(kt::de_wit_signed_capability(messaging_cap));
                }

<<<<<<< HEAD
=======
                for process_name in &entry.request_messaging {
                    let Ok(parsed_process_id) = ProcessId::from_str(process_name) else {
                        continue;
                    };
                    let Some(messaging_cap) = get_capability(
                        &Address {
                            node: our.node.clone(),
                            process: parsed_process_id.clone(),
                        },
                        &"\"messaging\"".into()
                    ) else {
                        return Err(anyhow::anyhow!(format!("app_tracker: no cap for {}", process_name)));
                    };
                    initial_capabilities.insert(kt::de_wit_signed_capability(messaging_cap));
                }

>>>>>>> 53e34314
                let process_id = format!("{}:{}", entry.process_name, package.clone());
                let Ok(parsed_new_process_id) = ProcessId::from_str(&process_id) else {
                    return Err(anyhow::anyhow!("app_tracker: invalid process id!"));
                };
                let _ = process_lib::send_request(
                    &Address {
                        node: our.node.clone(),
                        process: ProcessId::from_str("kernel:sys:uqbar").unwrap(),
                    },
                    false,
                    Some(
                        serde_json::to_string(&kt::KernelCommand::KillProcess(
                            kt::ProcessId::de_wit(parsed_new_process_id.clone()),
                        ))
                        .unwrap(),
                    ),
                    None,
                    None,
                    None,
                );

                // kernel start process takes bytes as payload + wasm_bytes_handle...
                // reconsider perhaps
                let (_, _bytes_response) = process_lib::send_and_await_response(
                    &vfs_address,
                    false,
                    Some(
                        serde_json::to_string(&kt::VfsRequest {
                            drive: package.clone(),
                            action: kt::VfsAction::GetEntry(path),
                        })
                        .unwrap(),
                    ),
                    None,
                    None,
                    5,
                )?;

                let Some(payload) = get_payload() else {
                    return Err(anyhow::anyhow!("no wasm bytes payload."));
                };

                let _ = process_lib::send_and_await_response(
                    &Address {
                        node: our.node.clone(),
                        process: ProcessId::from_str("kernel:sys:uqbar").unwrap(),
                    },
                    false,
                    Some(
                        serde_json::to_string(&kt::KernelCommand::StartProcess {
                            id: kt::ProcessId::de_wit(parsed_new_process_id),
                            wasm_bytes_handle: hash,
                            on_panic: entry.on_panic,
                            initial_capabilities,
                            public,
                        })
                        .unwrap(),
                    ),
                    None,
                    Some(&payload),
                    5,
                )?;
            }
            Ok(ApptrackerResponse::Install { package })
        }
    }
}

impl Guest for Component {
    fn init(our: Address) {
        assert_eq!(our.process.to_string(), "app_tracker:app_tracker:uqbar");
        print_to_terminal(0, &format!("app_tracker: start"));
        loop {
            let message = match receive() {
                Ok((source, message)) => {
                    if our.node != source.node {
                        continue;
                    }
                    message
                }
                Err((error, _context)) => {
                    print_to_terminal(0, &format!("net error: {:?}!", error.kind));
                    continue;
                }
            };
            match message {
                Message::Request(Request {
                    ipc,
                    expects_response,
                    metadata,
                    ..
                }) => {
                    let Some(command) = ipc else {
                        continue;
                    };
                    match parse_command(&our, command) {
                        Ok(response) => {
                            if let Some(_) = expects_response {
                                let _ = send_response(
                                    &Response {
                                        ipc: Some(serde_json::to_string(&response).unwrap()),
                                        metadata,
                                    },
                                    None,
                                );
                            };
                        }
                        Err(e) => {
                            print_to_terminal(0, &format!("app_tracker: got error {}", e));
                            if let Some(_) = expects_response {
                                let error = ApptrackerResponse::Error {
                                    error: format!("{}", e),
                                };
                                let _ = send_response(
                                    &Response {
                                        ipc: Some(serde_json::to_string(&error).unwrap()),
                                        metadata,
                                    },
                                    None,
                                );
                            };
                        }
                    }
                }
                _ => continue,
            }
        }
    }
}<|MERGE_RESOLUTION|>--- conflicted
+++ resolved
@@ -228,8 +228,6 @@
                     initial_capabilities.insert(kt::de_wit_signed_capability(messaging_cap));
                 }
 
-<<<<<<< HEAD
-=======
                 for process_name in &entry.request_messaging {
                     let Ok(parsed_process_id) = ProcessId::from_str(process_name) else {
                         continue;
@@ -246,7 +244,6 @@
                     initial_capabilities.insert(kt::de_wit_signed_capability(messaging_cap));
                 }
 
->>>>>>> 53e34314
                 let process_id = format!("{}:{}", entry.process_name, package.clone());
                 let Ok(parsed_new_process_id) = ProcessId::from_str(&process_id) else {
                     return Err(anyhow::anyhow!("app_tracker: invalid process id!"));
